--- conflicted
+++ resolved
@@ -26,7 +26,7 @@
         assert_equal(str(tp(1e10)), ref,
                      err_msg='Failed str formatting for type %s' % tp)
 
-@dec.knownfailureif(True, "formatting tests are known to fail")
+#@dec.knownfailureif(True, "formatting tests are known to fail")
 def test_float_types():
     """ Check formatting.
 
@@ -43,7 +43,7 @@
         assert_equal(str(tp(x)), _REF[x],
                      err_msg='Failed str formatting for type %s' % tp)
 
-@dec.knownfailureif(True, "formatting tests are known to fail")
+#@dec.knownfailureif(True, "formatting tests are known to fail")
 def test_nan_inf_float():
     """ Check formatting of nan & inf.
 
@@ -76,7 +76,7 @@
         assert_equal(str(tp(1e10)), ref,
                      err_msg='Failed str formatting for type %s' % tp)
 
-@dec.knownfailureif(True, "formatting tests are known to fail")
+#@dec.knownfailureif(True, "formatting tests are known to fail")
 def test_complex_types():
     """Check formatting of complex types.
 
@@ -124,15 +124,13 @@
             ref = '1e+10'
         _test_redirected_print(float(1e10), tp, ref)
 
+#@dec.knownfailureif(True, "formatting tests are known to fail")
 def check_complex_type_print(tp):
     # We do not create complex with inf/nan directly because the feature is
     # missing in python < 2.6
     for x in [0, 1, -1, 1e20]:
         _test_redirected_print(complex(x), tp)
 
-<<<<<<< HEAD
-@dec.knownfailureif(True, "formatting tests are known to fail")
-=======
     if tp(1e10).itemsize > 8:
         _test_redirected_print(complex(1e10), tp)
     else:
@@ -147,63 +145,23 @@
     _test_redirected_print(complex(-np.inf, 1), tp, '(-inf+1j)')
     _test_redirected_print(complex(-np.nan, 1), tp, '(nan+1j)')
 
->>>>>>> ca6baf94
 def test_float_type_print():
     """Check formatting when using print """
     for t in [np.float32, np.double, np.longdouble] :
         yield check_float_type_print, t
 
-@dec.knownfailureif(True, "formatting tests are known to fail")
+#@dec.knownfailureif(True, "formatting tests are known to fail")
 def test_complex_type_print():
     """Check formatting when using print """
     for t in [np.complex64, np.cdouble, np.clongdouble] :
         yield check_complex_type_print, t
 
-<<<<<<< HEAD
-# Locale tests: scalar types formatting should be independant of the locale
-def has_french_locale():
-    curloc = locale.getlocale(locale.LC_NUMERIC)
-    try:
-        try:
-            if not sys.platform == 'win32':
-                locale.setlocale(locale.LC_NUMERIC, 'fr_FR')
-            else:
-                locale.setlocale(locale.LC_NUMERIC, 'FRENCH')
-
-            st = True
-        except:
-            st = False
-    finally:
-        locale.setlocale(locale.LC_NUMERIC, locale=curloc)
-
-    return st
-
-def _test_locale_independance(tp):
-=======
 # Locale tests: scalar types formatting should be independent of the locale
 def in_foreign_locale(func):
->>>>>>> ca6baf94
     # XXX: How to query locale on a given system ?
 
     # French is one language where the decimal is ',' not '.', and should be
     # relatively common on many systems
-<<<<<<< HEAD
-    curloc = locale.getlocale(locale.LC_NUMERIC)
-    try:
-        if not sys.platform == 'win32':
-            locale.setlocale(locale.LC_NUMERIC, 'fr_FR')
-        else:
-            locale.setlocale(locale.LC_NUMERIC, 'FRENCH')
-
-        assert_equal(str(tp(1.2)), str(float(1.2)),
-                     err_msg='Failed locale test for type %s' % tp)
-    finally:
-        locale.setlocale(locale.LC_NUMERIC, locale=curloc)
-
-@dec.knownfailureif(True, "formatting tests are known to fail")
-@np.testing.dec.skipif(not has_french_locale(),
-                       "Skipping locale test, French locale not found")
-=======
     def wrapper(*args, **kwargs):
         curloc = locale.getlocale(locale.LC_NUMERIC)
         try:
@@ -220,28 +178,18 @@
             locale.setlocale(locale.LC_NUMERIC, locale=curloc)
     return nose.tools.make_decorator(func)(wrapper)
 
+#@dec.knownfailureif(True, "formatting tests are known to fail")
 @in_foreign_locale
->>>>>>> ca6baf94
 def test_locale_single():
     assert_equal(str(np.float32(1.2)), str(float(1.2)))
 
-<<<<<<< HEAD
-@dec.knownfailureif(True, "formatting tests are known to fail")
-@np.testing.dec.skipif(not has_french_locale(),
-                       "Skipping locale test, French locale not found")
-=======
+#@dec.knownfailureif(True, "formatting tests are known to fail")
 @in_foreign_locale
->>>>>>> ca6baf94
 def test_locale_double():
     assert_equal(str(np.double(1.2)), str(float(1.2)))
 
-<<<<<<< HEAD
-@dec.knownfailureif(True, "formatting tests are known to fail")
-@np.testing.dec.skipif(not has_french_locale(),
-                       "Skipping locale test, French locale not found")
-=======
+#@dec.knownfailureif(True, "formatting tests are known to fail")
 @in_foreign_locale
->>>>>>> ca6baf94
 def test_locale_longdouble():
     assert_equal(str(np.longdouble(1.2)), str(float(1.2)))
 
